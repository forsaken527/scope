--- conflicted
+++ resolved
@@ -15,75 +15,40 @@
 
 var (
 	processNodeMetadata = renderMetadata(
-<<<<<<< HEAD
-		ltst(process.PID, "PID"),
-		ltst(process.PPID, "Parent PID"),
-		ltst(process.Cmdline, "Command"),
-		ltst(process.Threads, "# Threads"),
+		ltst(process.PID),
+		ltst(process.PPID),
+		ltst(process.Cmdline),
+		ltst(process.Threads),
 	)
 	containerNodeMetadata = renderMetadata(
-		ltst(docker.ContainerID, "ID"),
-		ltst(docker.ImageID, "Image ID"),
-		ltst(docker.ContainerState, "State"),
-		ltst(docker.ContainerUptime, "Uptime"),
-		ltst(docker.ContainerRestartCount, "Restart #"),
-		sets(docker.ContainerIPs, "IPs"),
-		sets(docker.ContainerPorts, "Ports"),
-		ltst(docker.ContainerCreated, "Created"),
-		ltst(docker.ContainerCommand, "Command"),
-		ltst(overlay.WeaveMACAddress, "Weave MAC"),
-		ltst(overlay.WeaveDNSHostname, "Weave DNS Hostname"),
+		ltst(docker.ContainerID),
+		ltst(docker.ImageID),
+		ltst(docker.ContainerState),
+		ltst(docker.ContainerUptime),
+		ltst(docker.ContainerRestartCount),
+		sets(docker.ContainerIPs),
+		sets(docker.ContainerPorts),
+		ltst(docker.ContainerCreated),
+		ltst(docker.ContainerCommand),
+		ltst(overlay.WeaveMACAddress),
+		ltst(overlay.WeaveDNSHostname),
 		getDockerLabelRows,
 	)
 	containerImageNodeMetadata = renderMetadata(
-		ltst(docker.ImageID, "Image ID"),
+		ltst(docker.ImageID),
 		getDockerLabelRows,
 	)
 	podNodeMetadata = renderMetadata(
-		ltst(kubernetes.PodID, "ID"),
-		ltst(kubernetes.Namespace, "Namespace"),
-		ltst(kubernetes.PodCreated, "Created"),
+		ltst(kubernetes.PodID),
+		ltst(kubernetes.Namespace),
+		ltst(kubernetes.PodCreated),
 	)
 	hostNodeMetadata = renderMetadata(
-		ltst(host.HostName, "Hostname"),
-		ltst(host.OS, "Operating system"),
-		ltst(host.KernelVersion, "Kernel version"),
-		ltst(host.Uptime, "Uptime"),
-		sets(host.LocalNetworks, "Local Networks"),
-=======
-		meta(process.PID),
-		meta(process.PPID),
-		meta(process.Cmdline),
-		meta(process.Threads),
-	)
-	containerNodeMetadata = renderMetadata(
-		meta(docker.ContainerID),
-		meta(docker.ImageID),
-		ltst(docker.ContainerState),
-		sets(docker.ContainerIPs),
-		sets(docker.ContainerPorts),
-		meta(docker.ContainerCreated),
-		meta(docker.ContainerCommand),
-		meta(overlay.WeaveMACAddress),
-		meta(overlay.WeaveDNSHostname),
-		getDockerLabelRows,
-	)
-	containerImageNodeMetadata = renderMetadata(
-		meta(docker.ImageID),
-		getDockerLabelRows,
-	)
-	podNodeMetadata = renderMetadata(
-		meta(kubernetes.PodID),
-		meta(kubernetes.Namespace),
-		meta(kubernetes.PodCreated),
-	)
-	hostNodeMetadata = renderMetadata(
-		meta(host.HostName),
-		meta(host.OS),
-		meta(host.KernelVersion),
-		meta(host.Uptime),
+		ltst(host.HostName),
+		ltst(host.OS),
+		ltst(host.KernelVersion),
+		ltst(host.Uptime),
 		sets(host.LocalNetworks),
->>>>>>> e31520dd
 	)
 )
 
@@ -141,26 +106,10 @@
 	}
 }
 
-<<<<<<< HEAD
-func sets(id, label string) func(report.Node) []MetadataRow {
+func sets(id string) func(report.Node) []MetadataRow {
 	return func(n report.Node) []MetadataRow {
 		if val, ok := n.Sets.Lookup(id); ok && len(val) > 0 {
-			return []MetadataRow{{ID: id, Label: label, Value: strings.Join(val, ", ")}}
-=======
-func meta(id string) func(report.Node) []MetadataRow {
-	return func(n report.Node) []MetadataRow {
-		if val, ok := n.Metadata[id]; ok {
-			return []MetadataRow{{ID: id, Value: val}}
-		}
-		return nil
-	}
-}
-
-func sets(id string) func(report.Node) []MetadataRow {
-	return func(n report.Node) []MetadataRow {
-		if val, ok := n.Sets[id]; ok && len(val) > 0 {
 			return []MetadataRow{{ID: id, Value: strings.Join(val, ", ")}}
->>>>>>> e31520dd
 		}
 		return nil
 	}
